#include <math.h>
#include <stdbool.h>
#include <stdio.h>

// ALTERNATIVE: Define M_PI manually if not available
#ifndef M_PI
#define M_PI 3.14159265358979323846
#endif

// function prototypes
void print_welcome(void);
void print_choices(void);
int get_choice(void);
void show_choice(int);
<<<<<<< HEAD
float add(float, float);
float difference(float, float);
float product(float, float);
float quotient(float, float);
float root(float);
float log_base10(float a);
float natural_log(float a);
float sine(float a);
float cosine(float a);
float tangent(float a);
=======
double add(double, double);
double substract(double, double);
double multiply(double, double);
double devide(double, double);
double root(double);
double log_base10(double);
double natural_log(double);
>>>>>>> b21544c9
void handle_choice(int);
double get_number(char *);
bool ask_continue(void);

// main function
int main(void) {
    int choice;
    char ch;

    // Getting the choice from the user.
    while (true) {
        // Printing the welcome message.
        print_welcome();

        // Getting the user's choice of operation.
        choice = get_choice();
<<<<<<< HEAD
        if (choice == 11) break;
=======

        // If the user chooses to exit, break the loop.
        if (choice == 8) break;
>>>>>>> b21544c9

        // Displaying the user's choice.
        show_choice(choice);

        // handling the choice of operations.
        handle_choice(choice);

        // asking the user whether to continue or not
        if (!ask_continue()) break;
    }

    // Exiting the calculator.
    printf("Exiting the calculator. Goodbye!\n");
    printf("--------------------------------------------------\n");
    return 0;
}

// function to print the welcome message
void print_welcome(void) {
    // clearing the whole screen before initializing
    printf("\x1b[2J]\x1b[H");

    // printing the welcome message.
    printf("Welcome to the Looping Calculator!\n");
    printf("--------------------------------------------------\n\n");
}

// function to print the choices of operations
void print_choices(void) {
    printf("Choose an operation : \n");
    printf("1. Addition\n");
    printf("2. Subtraction\n");
    printf("3. Multiplication\n");
    printf("4. Division\n");
    printf("5. Square Root\n");
    printf("6. Log (Base 10)\n");
    printf("7. Natural Log (ln)\n");
<<<<<<< HEAD
    printf("8. sine(sin)\n");
    printf("9. cosine(cos)\n");
    printf("10. tangent(tan)\n");
    printf("11. Exit\n");
    printf("Enter your choice (1-11): ");
=======
    printf("8. Exit\n");
>>>>>>> b21544c9
}

// function to get the user's choice of operation
int get_choice(void) {
<<<<<<< HEAD
    int choice;

    do {
        // Printing the choices of operations.
        print_choices();
        scanf("%d", &choice);

        // If the choice is valid (between 1 and 8), break the loop.
        if (choice >= 1 && choice <= 11) break;

        // If the choice is invalid, prompt the user again.
        printf("Invalid choice. Please select a valid operation.\n");

        // Printing a separator for better readability.
        printf("--------------------------------------------------\n");
        printf("\n");
    } while (choice < 1 || choice > 8);
=======
    int choice = 0;
    char buffer[100];
    bool success = false;

    // Printing the choices of operations.
    print_choices();

    // looping until a valid choice is entered
    while (!success) {
        printf("Enter your choice (1-8): ");
        fgets(buffer, sizeof(buffer), stdin);

        // Try to parse an integer
        if (sscanf(buffer, "%d", &choice) == 1) {
            // if the choice is valid, set success to true
            if (choice >= 1 && choice <= 8) {
                success = true;
            } else {
                // clearing the whole line
                printf("\x1b[1A\x1b[0J");
            }
        } else {
            // clearing the whole line
            printf("\x1b[1A\x1b[0J");
        }
    }
>>>>>>> b21544c9

    // clearing the whole line again
    printf("\x1b[10A\x1b[0J");
    return choice;
}

// function to display the user's choice of operation
void show_choice(int choice) {
    printf("You chose ");
    switch (choice) {
        case 1: {
            printf("Addition");
            break;
        }
        case 2: {
            printf("Subtraction");
            break;
        }
        case 3: {
            printf("Multiplication");
            break;
        }
        case 4: {
            printf("Division");
            break;
        }
        case 5: {
            printf("Square Root");
            break;
        }
        case 6: {
            printf("Log (Base 10)");
            break;
        }
        case 7: {
            printf("Natural Log (ln)");
            break;
        }
<<<<<<< HEAD

        case 8: {
            printf("You chose Sine (sin).\n");
            break;
        }

        case 9: {
            printf("You chose Cosine (cos).\n");
            break;
        }

        case 10: {
            printf("You chose Tangent (tan).\n");
            break;
        }

        case 11: {
            printf("You chose to Exit the calculator.\n");
            break;
=======
        default: {
            printf("to Exit the calculator");
>>>>>>> b21544c9
        }
    }
    printf(".\n");
}

// function to add two double numbers
double add(double a, double b) { return a + b; }

// function to find the difference between two numbers
double substract(double a, double b) { return a - b; }

// function to find the product of two numbers
double multiply(double a, double b) { return a * b; }

// function to find the quotient of two numbers
double devide(double a, double b) {
    if (b == 0) {
        printf("Error: Cannot divide by zero.\n");
        return 0;
    }

    return a / b;
}

// function to find the square root of a number
double root(double a) {
    if (a < 0) {
        printf("Error: Cannot find the square root of a negative number.\n");
        return 0;
    }

    return sqrt(a);
}

// function to calculate logarithm base 10 and natural logarithm
double log_base10(double a) {
    if (a <= 0) {
        printf("Error: Logarithm undefined for zero or negative numbers.\n");
        return 0;
    }
    return log10(a);
}

double natural_log(double a) {
    if (a <= 0) {
        printf("Error: Natural log undefined for zero or negative numbers.\n");
        return 0;
    }
    return log(a);
}

// function to calculate sine of an angle (input in degrees)
float sine(float a) {
    // Convert degrees to radians for calculation
    float radians = a * M_PI / 180.0;
    return sin(radians);
}

// function to calculate cosine of an angle (input in degrees)
float cosine(float a) {
    // Convert degrees to radians for calculation
    float radians = a * M_PI / 180.0;
    return cos(radians);
}

// function to calculate tangent of an angle (input in degrees)
float tangent(float a) {
    // Convert degrees to radians for calculation
    float radians = a * M_PI / 180.0;

    // Check for values where tangent is undefined (90°, 270°, etc.)
    float normalized = fmod(a, 180.0);
    if (fabs(normalized - 90.0) < 1e-6 || fabs(normalized + 90.0) < 1e-6) {
        printf("Error: Tangent is undefined for %.2f degrees.\n", a);
        return 0;
    }
    return tan(radians);
}

void handle_choice(int choice) {
    // Taking input from the user.
    double num1, num2, r;
    char prompt[100];
    char *ptr = prompt;

    // Prompting the user to enter two numbers.
    if (choice <= 4) {
<<<<<<< HEAD
        printf("Enter first number: ");
        scanf("%f", &num1);
        printf("Enter second number: ");
        scanf("%f", &num2);
    } else if (choice >= 5 && choice <= 10) {
        printf("Enter the desired number: ");
        scanf("%f", &num1);
=======
        ptr = "Enter first number: ";
        num1 = get_number(ptr);
        // Clear the line after first input
        printf("\x1b[1A\x1b[0J");

        ptr = "Enter second number: ";
        num2 = get_number(ptr);
        // Clear the line after second input
        printf("\x1b[1A\x1b[0J");
    } else if (choice >= 5 && choice <= 7) {
        ptr = "Enter the desired number: ";
        num1 = get_number(ptr);
        // Clear the line after the desired input
        printf("\x1b[1A\x1b[0J");
>>>>>>> b21544c9
    }

    switch (choice) {
        case 1: {
            r = add(num1, num2);
            printf("The sum of %g and %g is: %g\n", num1, num2, r);
            break;
        }

        case 2: {
            r = substract(num1, num2);
            printf("The result of %g - %g is: %g\n", num1, num2, r);
            break;
        }

        case 3: {
            r = multiply(num1, num2);
            printf("The product of %g and %g is: %g\n", num1, num2, r);
            break;
        }

        case 4: {
            r = devide(num1, num2);
            printf("The quotient of %g and %g is: %g\n", num1, num2, r);
            break;
        }

        case 5: {
            r = root(num1);
            printf("The square root of %g is: %g\n", num1, r);
            break;
        }

        case 6: {
            r = log_base10(num1);
            printf("The logarithm base 10 of %g is: %g\n", num1, r);
            break;
        }

        case 7: {
            r = natural_log(num1);
            printf("The natural logarithm of %g is: %g\n", num1, r);
            break;
        }
        case 8: {
            printf("The sine of %.2f degrees is: %.4f\n", num1, sine(num1));
            break;
        }
        case 9: {
            printf("The cosine of %.2f degrees is: %.4f\n", num1, cosine(num1));
            break;
        }
        case 10: {
            printf("The tangent of %.2f degrees is: %.4f\n", num1,
                   tangent(num1));
            break;
        }
    }
}

// function to get a number from the user
double get_number(char *prompt) {
    double number;
    char buffer[100];
    bool success = false;

    while (!success) {
        // Clear current line before printing prompt
        printf("\r\033[2K");  // move to start and clear line
        printf("%s", prompt);
        fflush(stdout);
        fgets(buffer, sizeof(buffer), stdin);

        // Try to parse a double
        if (sscanf(buffer, "%lf", &number) == 1) {
            success = true;
        } else {
            // clearing the whole line
            printf("\x1b[1A\x1b[1K");
        }
    }

    return number;
}

// function to ask the user whether to continue or not
bool ask_continue(void) {
    char buffer[100];
    char ch;
    bool valid = false;

    // Prompting the user to continue or not.
    while (!valid) {
        printf("Do you want to continue [y/n]: ");
        fgets(buffer, sizeof(buffer), stdin);

        // sscanf parses the first non-whitespace character
        if (sscanf(buffer, " %c", &ch) == 1) {
            if (ch == 'y' || ch == 'n' || ch == 'Y' || ch == 'N') {
                valid = true;
            } else {
                // Clear invalid line (optional)
                printf("\x1b[1A\x1b[0J");  // Move up and clear line
            }
        }
    }

    // Optional: clear this prompt line if answer is 'n'
    if (ch == 'n' || ch == 'N') {
        printf("\x1b[1A\x1b[0J");
        return false;
    }

    return true;
}<|MERGE_RESOLUTION|>--- conflicted
+++ resolved
@@ -2,7 +2,7 @@
 #include <stdbool.h>
 #include <stdio.h>
 
-// ALTERNATIVE: Define M_PI manually if not available
+//  Define PI constant since M_PI might not be available
 #ifndef M_PI
 #define M_PI 3.14159265358979323846
 #endif
@@ -12,18 +12,6 @@
 void print_choices(void);
 int get_choice(void);
 void show_choice(int);
-<<<<<<< HEAD
-float add(float, float);
-float difference(float, float);
-float product(float, float);
-float quotient(float, float);
-float root(float);
-float log_base10(float a);
-float natural_log(float a);
-float sine(float a);
-float cosine(float a);
-float tangent(float a);
-=======
 double add(double, double);
 double substract(double, double);
 double multiply(double, double);
@@ -31,7 +19,10 @@
 double root(double);
 double log_base10(double);
 double natural_log(double);
->>>>>>> b21544c9
+double sine(double);
+double cosine(double);
+double tangent(double);
+double degrees_to_radians(double);
 void handle_choice(int);
 double get_number(char *);
 bool ask_continue(void);
@@ -48,13 +39,7 @@
 
         // Getting the user's choice of operation.
         choice = get_choice();
-<<<<<<< HEAD
         if (choice == 11) break;
-=======
-
-        // If the user chooses to exit, break the loop.
-        if (choice == 8) break;
->>>>>>> b21544c9
 
         // Displaying the user's choice.
         show_choice(choice);
@@ -92,38 +77,14 @@
     printf("5. Square Root\n");
     printf("6. Log (Base 10)\n");
     printf("7. Natural Log (ln)\n");
-<<<<<<< HEAD
-    printf("8. sine(sin)\n");
-    printf("9. cosine(cos)\n");
-    printf("10. tangent(tan)\n");
+    printf("8. Sine (sin)\n");
+    printf("9. Cosine (cos)\n");
+    printf("10. Tangent (tan)\n");
     printf("11. Exit\n");
-    printf("Enter your choice (1-11): ");
-=======
-    printf("8. Exit\n");
->>>>>>> b21544c9
 }
 
 // function to get the user's choice of operation
 int get_choice(void) {
-<<<<<<< HEAD
-    int choice;
-
-    do {
-        // Printing the choices of operations.
-        print_choices();
-        scanf("%d", &choice);
-
-        // If the choice is valid (between 1 and 8), break the loop.
-        if (choice >= 1 && choice <= 11) break;
-
-        // If the choice is invalid, prompt the user again.
-        printf("Invalid choice. Please select a valid operation.\n");
-
-        // Printing a separator for better readability.
-        printf("--------------------------------------------------\n");
-        printf("\n");
-    } while (choice < 1 || choice > 8);
-=======
     int choice = 0;
     char buffer[100];
     bool success = false;
@@ -133,13 +94,13 @@
 
     // looping until a valid choice is entered
     while (!success) {
-        printf("Enter your choice (1-8): ");
+        printf("Enter your choice (1-11): ");
         fgets(buffer, sizeof(buffer), stdin);
 
         // Try to parse an integer
         if (sscanf(buffer, "%d", &choice) == 1) {
-            // if the choice is valid, set success to true
-            if (choice >= 1 && choice <= 8) {
+
+            if (choice >= 1 && choice <= 11) {
                 success = true;
             } else {
                 // clearing the whole line
@@ -150,10 +111,8 @@
             printf("\x1b[1A\x1b[0J");
         }
     }
->>>>>>> b21544c9
-
-    // clearing the whole line again
-    printf("\x1b[10A\x1b[0J");
+
+    printf("\x1b[13A\x1b[0J");
     return choice;
 }
 
@@ -189,30 +148,20 @@
             printf("Natural Log (ln)");
             break;
         }
-<<<<<<< HEAD
-
         case 8: {
-            printf("You chose Sine (sin).\n");
-            break;
-        }
-
+            printf("Sine (sin)");
+            break;
+        }
         case 9: {
-            printf("You chose Cosine (cos).\n");
-            break;
-        }
-
+            printf("Cosine (cos)");
+            break;
+        }
         case 10: {
-            printf("You chose Tangent (tan).\n");
-            break;
-        }
-
-        case 11: {
-            printf("You chose to Exit the calculator.\n");
-            break;
-=======
+            printf("Tangent (tan)");
+            break;
+        }
         default: {
             printf("to Exit the calculator");
->>>>>>> b21544c9
         }
     }
     printf(".\n");
@@ -264,33 +213,14 @@
     return log(a);
 }
 
-// function to calculate sine of an angle (input in degrees)
-float sine(float a) {
-    // Convert degrees to radians for calculation
-    float radians = a * M_PI / 180.0;
-    return sin(radians);
-}
-
-// function to calculate cosine of an angle (input in degrees)
-float cosine(float a) {
-    // Convert degrees to radians for calculation
-    float radians = a * M_PI / 180.0;
-    return cos(radians);
-}
-
-// function to calculate tangent of an angle (input in degrees)
-float tangent(float a) {
-    // Convert degrees to radians for calculation
-    float radians = a * M_PI / 180.0;
-
-    // Check for values where tangent is undefined (90°, 270°, etc.)
-    float normalized = fmod(a, 180.0);
-    if (fabs(normalized - 90.0) < 1e-6 || fabs(normalized + 90.0) < 1e-6) {
-        printf("Error: Tangent is undefined for %.2f degrees.\n", a);
-        return 0;
-    }
-    return tan(radians);
-}
+double sine(double a) { return sin(a); }
+
+double cosine(double a) { return cos(a); }
+
+double tangent(double a) { return tan(a); }
+
+//  function to convert degrees to radians
+double degrees_to_radians(double degrees) { return degrees * M_PI / 180.0; }
 
 void handle_choice(int choice) {
     // Taking input from the user.
@@ -300,15 +230,6 @@
 
     // Prompting the user to enter two numbers.
     if (choice <= 4) {
-<<<<<<< HEAD
-        printf("Enter first number: ");
-        scanf("%f", &num1);
-        printf("Enter second number: ");
-        scanf("%f", &num2);
-    } else if (choice >= 5 && choice <= 10) {
-        printf("Enter the desired number: ");
-        scanf("%f", &num1);
-=======
         ptr = "Enter first number: ";
         num1 = get_number(ptr);
         // Clear the line after first input
@@ -318,12 +239,16 @@
         num2 = get_number(ptr);
         // Clear the line after second input
         printf("\x1b[1A\x1b[0J");
-    } else if (choice >= 5 && choice <= 7) {
-        ptr = "Enter the desired number: ";
+    } else if (choice >= 5 && choice <= 10) {
+
+        if (choice >= 8 && choice <= 10) {
+            ptr = "Enter angle in degrees: ";
+        } else {
+            ptr = "Enter the desired number: ";
+        }
         num1 = get_number(ptr);
         // Clear the line after the desired input
         printf("\x1b[1A\x1b[0J");
->>>>>>> b21544c9
     }
 
     switch (choice) {
@@ -368,17 +293,22 @@
             printf("The natural logarithm of %g is: %g\n", num1, r);
             break;
         }
+
         case 8: {
-            printf("The sine of %.2f degrees is: %.4f\n", num1, sine(num1));
-            break;
-        }
+            r = sine(degrees_to_radians(num1));
+            printf("The sine of %g degrees is: %g\n", num1, r);
+            break;
+        }
+
         case 9: {
-            printf("The cosine of %.2f degrees is: %.4f\n", num1, cosine(num1));
-            break;
-        }
+            r = cosine(degrees_to_radians(num1));
+            printf("The cosine of %g degrees is: %g\n", num1, r);
+            break;
+        }
+
         case 10: {
-            printf("The tangent of %.2f degrees is: %.4f\n", num1,
-                   tangent(num1));
+            r = tangent(degrees_to_radians(num1));
+            printf("The tangent of %g degrees is: %g\n", num1, r);
             break;
         }
     }
